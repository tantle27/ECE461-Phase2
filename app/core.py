from __future__ import annotations

import base64
import hashlib
import hmac
import io
import json
import logging
import os
import re
import time
import zipfile
from collections.abc import Mapping, Sequence
from dataclasses import dataclass, field
from datetime import datetime, timedelta
from functools import wraps
from http import HTTPStatus
from pathlib import Path
<<<<<<< HEAD
from typing import Any, BinaryIO, cast
=======
from typing import Any, Callable, cast, BinaryIO
import threading
>>>>>>> 7e386e97

import yaml
from flask import Blueprint, Response, jsonify, request, send_file
from werkzeug.utils import secure_filename

from app.db_adapter import ArtifactStore, RatingsCache, TokenStore
from app.s3_adapter import S3Storage
from app.scoring import ModelRating, _score_artifact_with_metrics

logger = logging.getLogger(__name__)
try:
    from app.audit_logging import audit_event, security_alert
except Exception:
    # fall back to no-op functions if audit logging not available
    def audit_event(message: str, **fields: Any) -> None:  # type: ignore
        logger.debug("audit_event noop: %s %s", message, fields)

    def security_alert(message: str, **fields: Any) -> None:  # type: ignore
        logger.warning("security_alert noop: %s %s", message, fields)


# ---------------------------------------------------------------------------
# Data models
# ---------------------------------------------------------------------------


@dataclass
class ArtifactMetadata:
    id: str
    name: str
    type: str
    version: str


@dataclass
class Artifact:
    metadata: ArtifactMetadata
    data: dict[str, Any] = field(default_factory=dict)


@dataclass
class ArtifactQuery:
    artifact_type: str | None = None
    name: str | None = None
    types: list[str] = field(default_factory=list)
    page: int = 1
    page_size: int = 25


# ---------------------------------------------------------------------------
# Storage (DynamoDB-backed with in-memory fallback)
# ---------------------------------------------------------------------------

_ARTIFACT_STORE = ArtifactStore()
_STORE: dict[str, Artifact] = {}
_ARTIFACT_ORDER: list[str] = []
_RATINGS_CACHE: dict[str, ModelRating] = {}
_AUDIT_LOG: dict[str, list[dict[str, Any]]] = {}
_S3 = S3Storage()
_UPLOAD_DIR = Path(os.environ.get("UPLOAD_DIR", "/tmp/uploads"))
_UPLOAD_DIR.mkdir(parents=True, exist_ok=True)
_LOCAL_PERSIST_PATH = Path(os.environ.get("REGISTRY_PERSIST_FILE", "/tmp/registry_state.json"))
_LOCAL_PERSIST_PATH.parent.mkdir(parents=True, exist_ok=True)

# Cache TTL in seconds for previously computed ratings. Set to 0 to always recompute.
_RATING_CACHE_TTL_SECONDS = max(0, int(os.environ.get("RATING_CACHE_TTL_SECONDS", "1800")))

# S3-based persistence for dev reloads (tokens + artifacts)
_PERSIST_S3_KEY = os.environ.get("REGISTRY_PERSIST_S3_KEY", "registry/registry_store.json")

# token -> is_admin
_TOKENS: dict[str, bool] = {}
_DEFAULT_USER = {
    "username": "ece30861defaultadminuser",
    "password": """correcthorsebatterystaple123(!__+@**(A'"`;DROP TABLE packages;""",
    "role": "admin",
}
_AUTH_SECRET = os.environ.get("AUTH_SECRET", _DEFAULT_USER["password"])
_REGEX_MAX_PATTERN_LENGTH = 500
_REGEX_MAX_TIME_SECONDS = 2.0
_REGEX_MAX_ARTIFACTS = 1000
_REGEX_MAX_MATCHES = 100
_REGEX_README_TRUNCATE = 10000
_DANGEROUS_REGEX_SNIPPETS: list[re.Pattern[str]] = [
    re.compile(r"\((?:[^()\\]|\\.)+\)[*+]\s*[*+]+"),  # e.g., (.+)+, (.*)+, (\w+)+
    re.compile(r"\(\?:\.\+\)\+"),  # (?:.+)+ (explicit non-capturing)
    re.compile(r"\(\?:\.\*\)\+"),  # (?:.*)+
    re.compile(r"^\((?:[^()\\]|\\.)+\)\+$"),  # ^(a+)+$-like
    re.compile(r"\([^)]+\+\)\{3,\}"),  # Three or more (something+)
    re.compile(r"\([^)]+\+\)\+.*\([^)]+\+\)\+"),  # Multiple nested quantifier groups
    re.compile(r"\([^|)]+\|[^)]+\)[*+]+"),  # (a|aa)*, (a|ab)+, etc.
    re.compile(r"\([^|)]+\|[^)]+\)\*$"),  # (a|aa)*$ anchored
    re.compile(r"\(\?:[^|)]+\|[^)]+\)[*+]+"),  # Non-capturing alternation loops
    re.compile(r"\(\?:[^|)]+\|[^)]+\)\*$"),  # Non-capturing alternation anchored
    # Nested counted quantifiers: (a{1,99999}){1,99999}
    re.compile(r"\([^\)]+\{\d+(?:,\d+)?\}[^\)]*\)\s*\{\d+(?:,\d+)?\}"),
]
_LARGE_QUANTIFIER_THRESHOLD = 1000
_LARGE_QUANTIFIER_RE = re.compile(r"\{(\d+)(?:,(\d+))?\}")

_REGEX_MAX_README_CHARS = 4000
_REGEX_SEGMENT_SIZE = 1500
_SAFE_REGEX_TIMEOUT_MS = 200

# ---------------------------------------------------------------------------
# Observability helpers
# ---------------------------------------------------------------------------

_REQUEST_TIMES: list[float] = []
_STATS = {"ok": 0, "err": 0}
ps_start_time = time.time()


def _persist_state() -> None:
    """Persist tokens and in-memory artifacts to S3 for dev reloads."""
    try:
        data = {
            "tokens": [{"t": t, "admin": admin} for t, admin in _TOKENS.items()],
            "store": [artifact_to_dict(a) for a in _STORE.values()],
            "order": list(_ARTIFACT_ORDER),
        }
        json_data = json.dumps(data)

        if _S3.enabled:
            # Use S3 for persistence
            import io

            _S3.put_file(io.BytesIO(json_data.encode("utf-8")), _PERSIST_S3_KEY, "application/json")
            logger.info(
                "Persisted state to S3 s3://%s/%s (artifacts=%d, tokens=%d)",
                _S3.bucket,
                _S3._key(_PERSIST_S3_KEY),
                len(_STORE),
                len(_TOKENS),
            )
        else:
            _LOCAL_PERSIST_PATH.write_text(json_data)
            logger.info(
                "Persisted state locally to %s (artifacts=%d, tokens=%d)",
                _LOCAL_PERSIST_PATH,
                len(_STORE),
                len(_TOKENS),
            )
    except Exception:
        logger.exception("Failed to persist registry state to S3")


def _load_state() -> None:
    """Load tokens and artifacts from S3 if present (best-effort)."""
    try:
<<<<<<< HEAD
        # Try to fetch from S3
        try:
            body, meta = _S3.get_object(_PERSIST_S3_KEY)
        except Exception as exc:  # gracefully handle missing objects
            message = str(exc)
            if "NoSuchKey" in message or "Not Found" in message:
                logger.info(
                    "S3 persist key %s missing in bucket %s; continuing with empty state", _PERSIST_S3_KEY, _S3.bucket,
                )
                return
            raise
        content = body.decode("utf-8").strip()

        if not content:
            logger.info(
                "S3 persist file s3://%s/%s is empty, skipping load", _S3.bucket, _S3._key(_PERSIST_S3_KEY),
            )
=======
        if _S3.enabled:
            try:
                body, meta = _S3.get_object(_PERSIST_S3_KEY)
            except Exception as exc:  # gracefully handle missing objects
                message = str(exc)
                if "NoSuchKey" in message or "Not Found" in message:
                    logger.info(
                        "S3 persist key %s missing in bucket %s; continuing with empty state",
                        _PERSIST_S3_KEY,
                        _S3.bucket,
                    )
                    return
                raise
            content = body.decode('utf-8').strip()
            source_desc = f"s3://{_S3.bucket}/{_S3._key(_PERSIST_S3_KEY)}"
        else:
            if not _LOCAL_PERSIST_PATH.exists():
                logger.info("Local persist file %s missing; starting with empty state", _LOCAL_PERSIST_PATH)
                return
            content = _LOCAL_PERSIST_PATH.read_text().strip()
            source_desc = str(_LOCAL_PERSIST_PATH)
        
        if not content:
            logger.info("Persist file %s is empty, skipping load", source_desc)
>>>>>>> 7e386e97
            return

        data = json.loads(content) or {}
        # Load tokens
        _TOKENS.clear()
        for ent in data.get("tokens", []) or []:
            t = ent.get("t")
            admin = bool(ent.get("admin", False))
            if isinstance(t, str) and t:
                _TOKENS[t] = admin
        # Load artifacts
        _STORE.clear()
        order_hint = data.get("order")
        if isinstance(order_hint, list):
            _ARTIFACT_ORDER.extend([key for key in order_hint if isinstance(key, str)])
        for it in data.get("store", []) or []:
            md = it.get("metadata") or {}
            art = Artifact(
                metadata=ArtifactMetadata(
                    id=str(md.get("id", "")),
                    name=str(md.get("name", "")),
                    type=str(md.get("type", "")),
                    version=str(md.get("version", "1.0.0")),
                ),
                data=it.get("data", {}),
            )
            if art.metadata.id and art.metadata.type:
                store_key = _store_key(art.metadata.type, art.metadata.id)
                _STORE[store_key] = art
                if store_key not in _ARTIFACT_ORDER:
                    _ARTIFACT_ORDER.append(store_key)
                # Keep adapter's memory store in sync for list/get fallbacks
                try:
                    _ARTIFACT_STORE._memory_store[f"{art.metadata.type}:{art.metadata.id}"] = artifact_to_dict(art)
                except Exception:
                    pass
<<<<<<< HEAD
        logger.warning(
            "Loaded persisted state from S3 s3://%s/%s (artifacts=%d, tokens=%d)",
            _S3.bucket,
            _S3._key(_PERSIST_S3_KEY),
            len(_STORE),
            len(_TOKENS),
        )
=======
        if not _ARTIFACT_ORDER:
            _ARTIFACT_ORDER.extend(list(_STORE.keys()))
        logger.warning("Loaded persisted state from %s (artifacts=%d, tokens=%d)", 
                      source_desc, len(_STORE), len(_TOKENS))
>>>>>>> 7e386e97
    except Exception:
        logger.exception("Failed to load persisted registry state (this is normal on first run)")


def _record_timing(f):
    @wraps(f)
    def _w(*args, **kwargs):
        t0 = time.time()
        try:
            resp = f(*args, **kwargs)
            _STATS["ok"] += 1
            return resp
        except Exception:
            _STATS["err"] += 1
            raise
        finally:
            _REQUEST_TIMES.append(time.time() - t0)
            if len(_REQUEST_TIMES) > 5000:
                del _REQUEST_TIMES[: len(_REQUEST_TIMES) - 5000]

    return _w


def _percentile(seq: list[float], p: float) -> float:
    if not seq:
        return 0.0
    s = sorted(seq)
    idx = max(0, min(len(s) - 1, int(p * (len(s) - 1))))
    return s[idx]


# Field normalization helpers -------------------------------------------------

_METADATA_SECTION_KEYS = (
    "metadata",
    "Metadata",
    "artifact_metadata",
    "artifactMetadata",
    "package_metadata",
    "packageMetadata",
)
_DATA_SECTION_KEYS = (
    "data",
    "Data",
    "artifact_data",
    "artifactData",
    "package_data",
    "packageData",
)
_METADATA_FIELD_NAMES = {
    "name",
    "Name",
    "artifact_name",
    "artifactName",
    "version",
    "Version",
    "id",
    "ID",
    "artifact_id",
    "artifactId",
    "type",
    "Type",
    "artifact_type",
    "artifactType",
}
_TYPE_URL_ALIASES = {
    "model": ["model_link", "modelLink", "model_url", "modelUrl"],
    "dataset": ["dataset_link", "datasetLink", "dataset_url", "datasetUrl"],
    "code": ["code_link", "codeLink", "repo_url", "repoUrl"],
}


def _payload_sections(payload: Mapping[str, Any] | None) -> tuple[list[Mapping[str, Any]], list[Mapping[str, Any]]]:
    """Split a payload into metadata/data dicts while always including the root."""
    metadata_sections: list[Mapping[str, Any]] = []
    data_sections: list[Mapping[str, Any]] = []
    if isinstance(payload, Mapping):
        metadata_sections.append(payload)
        data_sections.append(payload)
        for key in _METADATA_SECTION_KEYS:
            section = payload.get(key)
            if isinstance(section, Mapping):
                metadata_sections.append(section)
        for key in _DATA_SECTION_KEYS:
            section = payload.get(key)
            if isinstance(section, Mapping):
                data_sections.append(section)
    return metadata_sections, data_sections


def _coalesce_str(sections: Sequence[Mapping[str, Any]], keys: Sequence[str]) -> str | None:
    """Return the first truthy string/int value for the provided keys."""
    for section in sections:
        if not isinstance(section, Mapping):
            continue
        for key in keys:
            if key in section:
                value = section[key]
                if isinstance(value, (str, int, float)):
                    text = str(value).strip()
                    if text:
                        return text
    return None


def _derive_name_from_url(url: str | None) -> str:
    """Generate a stable artifact name from a URL when no explicit name is provided."""
    if not url:
        return "artifact"
    candidate = url.rstrip("/").split("/")[-1] if "/" in url else url
    safe = secure_filename(candidate) or candidate or "artifact"
    return safe


def _ensure_metadata_aliases(meta: ArtifactMetadata) -> dict[str, Any]:
    """Return metadata dict with spec-style casing aliases."""
    return {
        "id": meta.id,
        "ID": meta.id,
        "name": meta.name,
        "Name": meta.name,
        "type": meta.type,
        "Type": meta.type,
        "version": meta.version,
        "Version": meta.version,
    }


def _ensure_data_aliases(
    artifact_type: str, data: Mapping[str, Any] | None, preferred_url: str | None = None,
) -> dict[str, Any]:
    """Provide consistent url/download/model_link aliases for stored artifact data."""
    normalized: dict[str, Any] = {}
    if isinstance(data, Mapping):
        normalized.update(data)
    url_keys = ["url", "URL", "link", "download_url", "downloadUrl", "DownloadURL"]
    url_keys.extend(_TYPE_URL_ALIASES.get(artifact_type, []))
    url = preferred_url or _coalesce_str([normalized], url_keys)
    if not url:
        s3_key = normalized.get("s3_key")
        s3_bucket = normalized.get("s3_bucket")
        if isinstance(s3_key, str) and s3_key and isinstance(s3_bucket, str) and s3_bucket:
            url = f"s3://{s3_bucket}/{s3_key}"
        else:
            path = normalized.get("path")
            if isinstance(path, str) and path:
                url = f"file://{path}"
    if url:
        normalized["url"] = url
        normalized["URL"] = url
        normalized.setdefault("link", url)
        normalized.setdefault("download_url", url)
        normalized.setdefault("downloadUrl", url)
        normalized.setdefault("DownloadURL", url)
        for alias in _TYPE_URL_ALIASES.get(artifact_type, []):
            normalized.setdefault(alias, url)
            camel = alias[0].upper() + alias[1:]
            normalized.setdefault(camel, url)
    return normalized


def _normalize_artifact_request(
    artifact_type: str, payload: Mapping[str, Any] | None, enforced_id: str | None = None,
) -> tuple[ArtifactMetadata, dict[str, Any]]:
    """Normalize arbitrary artifact payloads into canonical metadata/data."""
    metadata_sections, data_sections = _payload_sections(payload)

    name = _coalesce_str(metadata_sections, ["name", "Name", "artifact_name", "artifactName"])
    version = _coalesce_str(metadata_sections, ["version", "Version"]) or "1.0.0"
    artifact_id = enforced_id or _coalesce_str(metadata_sections, ["id", "ID", "artifact_id", "artifactId"])

    url_keys = ["url", "URL", "link", "download_url", "downloadUrl", "DownloadURL"]
    url_keys.extend(_TYPE_URL_ALIASES.get(artifact_type, []))
    url = _coalesce_str(data_sections, url_keys)
    if not url:
        url = _coalesce_str(metadata_sections, url_keys)

    merged_data: dict[str, Any] = {}
    for section in data_sections:
        if not isinstance(section, Mapping):
            continue
        for key, value in section.items():
            if key in _METADATA_FIELD_NAMES:
                continue
            merged_data[key] = value

    if not artifact_id:
        artifact_id = str(int(time.time() * 1000))
    if not name:
        name = _derive_name_from_url(url)

    normalized_data = _ensure_data_aliases(artifact_type, merged_data, url)

    metadata = ArtifactMetadata(id=artifact_id, name=name, type=artifact_type, version=version,)
    return metadata, normalized_data


# ---------------------------------------------------------------------------
# Helper utilities
# ---------------------------------------------------------------------------


def artifact_to_dict(artifact: Artifact) -> dict[str, Any]:
    metadata_block = _ensure_metadata_aliases(artifact.metadata)
    data_block = _ensure_data_aliases(artifact.metadata.type, artifact.data)
    artifact.data = data_block  # keep in-memory copy normalized for future lookups
    return {
        "id": artifact.metadata.id,
        "name": artifact.metadata.name,
        "type": artifact.metadata.type,
        "metadata": metadata_block,
        "data": data_block,
    }


def _store_key(artifact_type: str, artifact_id: str) -> str:
    return f"{artifact_type}:{artifact_id}"


def save_artifact(artifact: Artifact) -> Artifact:
    logger.info("Saving artifact %s/%s", artifact.metadata.type, artifact.metadata.id)
    artifact.data = _ensure_data_aliases(artifact.metadata.type, artifact.data)
    try:
        _ARTIFACT_STORE.save(
            artifact.metadata.type, artifact.metadata.id, artifact_to_dict(artifact),
        )
    except Exception:
        logger.exception("Failed to persist artifact via adapter; keeping in memory only")
    store_key = _store_key(artifact.metadata.type, artifact.metadata.id)
    _STORE[store_key] = artifact
    if store_key not in _ARTIFACT_ORDER:
        _ARTIFACT_ORDER.append(store_key)
    # Persist new state for dev reload resiliency
    try:
        _persist_state()
    except Exception:
        pass
    return artifact


def _artifact_from_raw(raw: Mapping[str, Any], default_type: str, default_id: str) -> Artifact:
    """Convert stored dict representation into an Artifact with normalized data."""
    metadata_dict = raw.get("metadata", {}) if isinstance(raw, Mapping) else {}
    data_dict = raw.get("data", {}) if isinstance(raw, Mapping) else {}
    metadata = ArtifactMetadata(
        id=str(metadata_dict.get("id", metadata_dict.get("ID", default_id))),
        name=str(metadata_dict.get("name", metadata_dict.get("Name", ""))),
        type=str(metadata_dict.get("type", metadata_dict.get("Type", default_type))),
        version=str(metadata_dict.get("version", metadata_dict.get("Version", "1.0.0"))),
    )
    artifact = Artifact(metadata=metadata, data=data_dict if isinstance(data_dict, dict) else {})
    artifact.data = _ensure_data_aliases(metadata.type, artifact.data)
    return artifact


def fetch_artifact(artifact_type: str, artifact_id: str) -> Artifact | None:
    logger.info("Fetching artifact %s/%s", artifact_type, artifact_id)
    try:
        data = _ARTIFACT_STORE.get(artifact_type, artifact_id)
        if data:
            art = _artifact_from_raw(data, artifact_type, artifact_id)
            logger.warning(
                "FETCH: Found in primary store type=%s id=%s has_url=%s",
                artifact_type,
                artifact_id,
                isinstance(art.data, dict) and bool(art.data.get("url")),
            )
            return art
    except Exception:
        logger.exception("Primary store fetch failed; falling back to memory")
    art = _STORE.get(_store_key(artifact_type, artifact_id))
    if art:
        art.data = _ensure_data_aliases(art.metadata.type, art.data)
        logger.warning(
            "FETCH: Found in memory store type=%s id=%s has_url=%s",
            artifact_type,
            artifact_id,
            isinstance(art.data, dict) and bool(art.data.get("url")),
        )
    else:
        logger.warning("FETCH: Not found in primary nor memory type=%s id=%s", artifact_type, artifact_id)
    return art


def _duplicate_url_exists(artifact_type: str, url: str) -> bool:
    for a in _STORE.values():
        if a.metadata.type == artifact_type and str((a.data or {}).get("url")) == url:
            return True
    try:
        items = _ARTIFACT_STORE.list_all(artifact_type)
        for d in items or []:
            if (d.get("metadata", {}) or {}).get("type") == artifact_type and (d.get("data", {}) or {}).get(
                "url"
            ) == url:
                return True
    except Exception:
        pass
    return False


def list_artifacts(query: ArtifactQuery) -> dict[str, Any]:
    logger.info("Listing artifacts page=%s size=%s", query.page, query.page_size)
    logger.warning(
        "LIST: artifact_type=%s name=%s types=%s page=%s page_size=%s",
        query.artifact_type,
        query.name,
        query.types,
        query.page,
        query.page_size,
    )
    items: list[Artifact] = []
    used_primary = False
<<<<<<< HEAD
    try:
        primary_items = _ARTIFACT_STORE.list_all(query.artifact_type)
        if primary_items:
            for data in primary_items:
                md = data.get("metadata", {})
                items.append(
                    Artifact(
                        metadata=ArtifactMetadata(
                            id=str(md.get("id", "")),
                            name=str(md.get("name", "")),
                            type=str(md.get("type", "")),
                            version=str(md.get("version", "1.0.0")),
                        ),
                        data=data.get("data", {}),
                    )
                )
            used_primary = True
    except Exception:
        logger.exception("Primary store list failed; falling back to memory")
    if not used_primary:
        store_vals = sorted(_STORE.values(), key=lambda art: (art.metadata.type, art.metadata.name))
        items = [item for item in store_vals if (not query.artifact_type or item.metadata.type == query.artifact_type)]
        logger.warning("LIST: Using in-memory store, pre-filter count=%d", len(items))
=======
    def _from_order(artifact_type: str | None) -> list[Artifact]:
        ordered: list[Artifact] = []
        for key in _ARTIFACT_ORDER:
            art = _STORE.get(key)
            if not art:
                continue
            if artifact_type and art.metadata.type != artifact_type:
                continue
            ordered.append(art)
        if not ordered:
            for art in _STORE.values():
                if artifact_type and art.metadata.type != artifact_type:
                    continue
                ordered.append(art)
        return ordered

    items = _from_order(query.artifact_type)
    if not items:
        try:
            primary_items = _ARTIFACT_STORE.list_all(query.artifact_type)
        except Exception:
            primary_items = []
            logger.exception("Primary store list failed; falling back to memory only")
        for data in primary_items or []:
            md = data.get("metadata", {})
            art = Artifact(
                metadata=ArtifactMetadata(
                    id=str(md.get("id", "")),
                    name=str(md.get("name", "")),
                    type=str(md.get("type", "")),
                    version=str(md.get("version", "1.0.0")),
                ),
                data=data.get("data", {}),
            )
            items.append(art)
            store_key = _store_key(art.metadata.type, art.metadata.id)
            _STORE.setdefault(store_key, art)
            if store_key not in _ARTIFACT_ORDER:
                _ARTIFACT_ORDER.append(store_key)
>>>>>>> 7e386e97

    # Filter by types[]
    if query.types:
        items = [item for item in items if item.metadata.type in query.types]
        logger.warning("LIST: After types filter count=%d", len(items))

    # Filter by name
    if query.name and query.name != "*":
        needle = query.name.lower()
        items = [item for item in items if item.metadata.name.lower() == needle]
        logger.warning("LIST: After exact-name filter '%s' count=%d", needle, len(items))
    elif query.name == "*":
        logger.warning("LIST: Wildcard '*' requested; forcing single-page response")
        query.page = 1
        desired_size = len(items) or query.page_size or 25
        query.page_size = max(query.page_size, desired_size)

    return _paginate_artifacts(items, query.page, query.page_size)


def reset_storage() -> None:
    logger.warning("Resetting in-memory artifact store")
    try:
        _ARTIFACT_STORE.clear()
    except Exception:
        logger.exception("Primary artifact store clear failed; continuing with in-memory reset")
    _STORE.clear()
    _ARTIFACT_ORDER.clear()
    _RATINGS_CACHE.clear()
    _AUDIT_LOG.clear()
    try:
        _persist_state()
    except Exception:
        logger.exception("Failed to persist state after reset")


def _parse_bearer(header_value: str) -> str:
    if not header_value:
        return ""
    v = header_value.strip()
    if v.lower().startswith("bearer "):
        return v.split(" ", 1)[1].strip()
    return v

<<<<<<< HEAD
=======
def _mint_token(username: str, is_admin: bool) -> str:
    payload = json.dumps({"u": username, "adm": is_admin, "ts": int(time.time())})
    sig = hmac.new(_AUTH_SECRET.encode("utf-8"), payload.encode("utf-8"), hashlib.sha256).hexdigest()
    encoded = base64.urlsafe_b64encode(payload.encode("utf-8")).decode("ascii").rstrip("=")
    return f"{encoded}.{sig}"

def _decode_token(token: str) -> tuple[str, bool] | None:
    if not token or "." not in token:
        return None
    payload_part, sig = token.rsplit(".", 1)
    padding = "=" * (-len(payload_part) % 4)
    try:
        payload_json = base64.urlsafe_b64decode((payload_part + padding).encode("ascii")).decode("utf-8")
        data = json.loads(payload_json)
    except Exception:
        return None
    expected = hmac.new(_AUTH_SECRET.encode("utf-8"), payload_json.encode("utf-8"), hashlib.sha256).hexdigest()
    if not hmac.compare_digest(expected, sig):
        return None
    username = str(data.get("u", ""))
    is_admin = bool(data.get("adm"))
    return username, is_admin
>>>>>>> 7e386e97

def _require_auth(admin: bool = False) -> tuple[str, bool]:
    # Per spec, use X-Authorization; Authorization required in your system
    token_hdr = request.headers.get("X-Authorization", "")
    auth_hdr = request.headers.get("Authorization", "")
    token = _parse_bearer(token_hdr) or _parse_bearer(auth_hdr)
    token_store = TokenStore()

    # Record an audit event for the auth check start (mask token)
    audit_event(
        "auth_check_started",
        x_authorization=(token_hdr[:16] + "...") if token_hdr else "",
        authorization=(auth_hdr[:16] + "...") if auth_hdr else "",
        parsed_token=(token[:8] + "...") if token else "",
        admin_required=admin,
    )

    token_known = bool(token and token in _TOKENS)
    if token and not token_known:
        try:
            if token_store.contains(token):
                # All issued tokens represent admin user; store for future reuse
                _TOKENS[token] = True
                token_known = True
        except Exception:
            logger.exception("AUTH: TokenStore check failed")
        if not token_known:
            parsed = _decode_token(token)
            if parsed:
                _TOKENS[token] = bool(parsed[1])
                token_known = True

    if not token or not token_known:
        # spec: 403 for invalid or missing AuthenticationToken
        security_alert(
            "auth_failed",
            reason="missing_or_invalid_token",
            token_present=bool(token),
            token=(token[:8] + "...") if token else "",
        )
        response = jsonify({"message": "Authentication failed due to invalid or missing AuthenticationToken."})
        response.status_code = HTTPStatus.FORBIDDEN
        from flask import abort

        abort(response)

    is_admin = bool(_TOKENS[token])
    audit_event("auth_validated", token=(token[:8] + "..."), is_admin=is_admin)

    if admin and not is_admin:
        # spec: 401 when you do not have permission to reset
        security_alert(
            "auth_failed", reason="admin_required", token=(token[:8] + "...") if token else "",
        )
        response = jsonify({"message": "You do not have permission to reset the registry."})
        response.status_code = HTTPStatus.UNAUTHORIZED
        from flask import abort

        abort(response)

    audit_event("auth_success", token=(token[:8] + "..."), is_admin=is_admin)
    return token, is_admin


def _json_body() -> dict[str, Any]:
    if request.method in ("GET",):
        return {}
    payload = request.get_json(silent=True)
    if payload is None or not isinstance(payload, dict):
        return {}
    return cast(dict[str, Any], payload)


def _safe_int(value: Any, default: int) -> int:
    try:
        return int(value)
    except (TypeError, ValueError):
        return default


def _parse_query(payload: dict[str, Any]) -> ArtifactQuery:
    page = _safe_int(payload.get("page", 1), 1)
    page_size = _safe_int(payload.get("page_size", 25), 25)
    types_raw = payload.get("types", [])
    types_list = types_raw if isinstance(types_raw, list) else []
    return ArtifactQuery(
        artifact_type=payload.get("artifact_type"),
        name=payload.get("name"),
        types=types_list,
        page=page if page > 0 else 1,
        page_size=page_size if 1 <= page_size <= 100 else 25,
    )


def raise_error(status: HTTPStatus, message: str) -> None:
    response = jsonify({"message": message})
    response.status_code = status
    from flask import abort

    abort(response)

<<<<<<< HEAD

def _sanitize_search_pattern(raw_pattern: str) -> str:
    """Sanitize regex pattern to prevent catastrophic backtracking"""
    if len(raw_pattern) > 1000:
        raw_pattern = raw_pattern[:1000]

    # Remove or clip dangerous nested constructs (best-effort)
    dangerous_patterns = [
        r"(\w+\*)+",  # nested word+star chains
        r"(\.*)+",  # repeated any-char groups
        r"(\(.*\))+",  # nested groups with quantifiers
    ]
    for danger in dangerous_patterns:
=======
def _is_dangerous_regex(raw_pattern: str) -> bool:
    text = (raw_pattern or "").strip()
    if not text:
        return False
    for bomb in _DANGEROUS_REGEX_SNIPPETS:
        if bomb.search(text):
            return True
    for match in _LARGE_QUANTIFIER_RE.finditer(text):
        try:
            lower = int(match.group(1))
            upper_str = match.group(2)
            upper = int(upper_str) if upper_str else None
        except ValueError:
            continue
        numbers = [lower]
        if upper is not None:
            numbers.append(upper)
        if any(num >= _LARGE_QUANTIFIER_THRESHOLD for num in numbers):
            return True
    return False

def _safe_eval_with_timeout(fn: Callable[[], Any], timeout_ms: int) -> tuple[bool, Any | None]:
    """Execute callable within timeout returning (completed, result)."""
    result: dict[str, Any] = {}
    done = threading.Event()

    def _runner() -> None:
>>>>>>> 7e386e97
        try:
            result["value"] = fn()
        finally:
            done.set()

    thread = threading.Thread(target=_runner, daemon=True)
    thread.start()
    thread.join(timeout_ms / 1000.0)
    if not done.is_set():
        return False, None
    return True, result.get("value")

def _safe_name_match(
    pattern: re.Pattern[str],
    candidate: str,
    *,
    exact_match: bool,
    raw_pattern: str,
    context: str,
) -> bool:
    """Match helper with timeout + descriptive errors."""
    if not candidate:
        return False
    matcher = pattern.fullmatch if exact_match else pattern.search
    ok, matched = _safe_eval_with_timeout(lambda: matcher(candidate) is not None, timeout_ms=500)
    if not ok:
        logger.warning(
            "REGEX_TIMEOUT: pattern='%s' candidate='%s' context=%s",
            raw_pattern,
            candidate[:120],
            context,
        )
        raise_error(HTTPStatus.BAD_REQUEST, "Regex pattern too complex and may cause excessive backtracking.")
    return bool(matched)

def _safe_text_search(
    pattern: re.Pattern[str],
    text: str,
    *,
    raw_pattern: str,
    context: str,
) -> bool:
    if not text:
        return False
    segments = _regex_segments(text)
    if not segments:
        return False
    for idx, segment in enumerate(segments):
        ok, matched = _safe_eval_with_timeout(
            lambda: pattern.search(segment) is not None, timeout_ms=_SAFE_REGEX_TIMEOUT_MS
        )
        if not ok:
            logger.warning(
                "REGEX_TIMEOUT: pattern='%s' context=%s segment_idx=%d segment_preview='%s'",
                raw_pattern,
                context,
                idx,
                segment[:120],
            )
            raise_error(HTTPStatus.BAD_REQUEST, "Regex pattern too complex and may cause excessive backtracking.")
        if matched:
            return True
    return False


def _coerce_text(value: Any) -> str:
    if isinstance(value, str):
        return value
    if isinstance(value, bytes):
        try:
            return value.decode("utf-8", errors="ignore")
        except Exception:
            return ""
    return ""


def _extract_readme_snippet(data: Mapping[str, Any] | None) -> str:
    if not isinstance(data, Mapping):
        return ""
    for key in ("readme", "readme_text", "README", "README_text"):
        candidate = _coerce_text(data.get(key))
        if candidate:
            return candidate

    hf_entries: list[Any] = []
    hf_data = data.get("hf_data")
    if isinstance(hf_data, list):
        hf_entries = hf_data
    elif isinstance(hf_data, str):
        try:
            parsed = json.loads(hf_data)
            if isinstance(parsed, list):
                hf_entries = parsed
            elif isinstance(parsed, Mapping):
                hf_entries = [parsed]
        except Exception:
            hf_entries = []

    for entry in hf_entries:
        if not isinstance(entry, Mapping):
            continue
        candidate = _coerce_text(entry.get("readme_text") or entry.get("readme"))
        if candidate:
            return candidate
        card_data = entry.get("card_data") or entry.get("cardData")
        if isinstance(card_data, Mapping):
            candidate = _coerce_text(card_data.get("readme_text") or card_data.get("readme"))
            if candidate:
                return candidate
    return ""


_REGEX_META_CHAR_RE = re.compile(r"(?<!\\)[.^*+?{}\[\]|()]")

def _regex_segments(text: str) -> list[str]:
    if not text:
        return []
    trimmed = text[:_REGEX_MAX_README_CHARS]
    segments: list[str] = []
    for start in range(0, len(trimmed), _REGEX_SEGMENT_SIZE):
        segment = trimmed[start : start + _REGEX_SEGMENT_SIZE]
        if segment:
            segments.append(segment)
    return segments

def _is_plain_name_pattern(raw_pattern: str) -> bool:
    """Return True for regex patterns that are simple ^literal$ without operators."""
    if not raw_pattern.startswith("^") or not raw_pattern.endswith("$"):
        return False
    body = raw_pattern[1:-1]
    if not body:
        return False
    return _REGEX_META_CHAR_RE.search(body) is None


def _paginate_artifacts(items: list[Artifact], page: int, page_size: int) -> dict[str, Any]:
    page = page if page > 0 else 1
    page_size = page_size if 1 <= page_size <= 100 else 25
    total = len(items)
    start = max((page - 1) * page_size, 0)
    end = start + page_size
    page_items = items[start:end]
    return {
        "items": [artifact_to_dict(artifact) for artifact in page_items],
        "page": page,
        "page_size": page_size,
        "total": total,
    }


# ---------------------------------------------------------------------------
# Flask blueprint and routes
# ---------------------------------------------------------------------------

blueprint = Blueprint("registry", __name__)

# Load any previously persisted dev state (tokens + artifacts) on startup
try:
    _load_state()
except Exception:
    pass

# -------------------- Health --------------------


@blueprint.route("/health", methods=["GET"])
def health() -> tuple[Response, int]:
    # Autograder expects a JSON body with ok:true
    return jsonify({"ok": True}), 200


@blueprint.route("/health/components", methods=["GET"])
def health_components_route() -> tuple[Response, int] | Response:
    wm = request.args.get("windowMinutes", default="60")
    try:
        window_minutes = max(5, min(1440, int(wm)))
    except Exception:
        window_minutes = 60
    include_timeline = str(request.args.get("includeTimeline", "false")).lower() == "true"
    now_iso = time.strftime("%Y-%m-%dT%H:%M:%SZ", time.gmtime())
    components = [
        {
            "id": "api",
            "display_name": "Registry API",
            "status": "ok",
            "observed_at": now_iso,
            "metrics": {
                "p50_ms": int(_percentile(_REQUEST_TIMES, 0.50) * 1000),
                "p95_ms": int(_percentile(_REQUEST_TIMES, 0.95) * 1000),
            },
            "issues": [],
            "timeline": (
                [{"bucket": now_iso, "value": len(_REQUEST_TIMES), "unit": "req"}] if include_timeline else []
            ),
            "logs": [],
        }
    ]
    return (
        jsonify({"components": components, "generated_at": now_iso, "window_minutes": window_minutes}),
        200,
    )


@blueprint.route("/openapi", methods=["GET"])
def get_openapi_spec() -> tuple[Response, int]:
    """Return the OpenAPI specification."""
    try:
        # Load the OpenAPI specification from the YAML file
        openapi_path = os.path.join(os.path.dirname(os.path.dirname(__file__)), "openapi.yaml")
        with open(openapi_path, encoding="utf-8") as f:
            openapi_spec = yaml.safe_load(f)
        return jsonify(openapi_spec), 200
    except Exception as e:
        logger.error("Failed to load OpenAPI specification: %s", e)
        return jsonify({"error": "OpenAPI specification not available"}), 500


# -------------------- Authentication (per-spec) --------------------


@blueprint.route("/authenticate", methods=["PUT"])
def authenticate_route() -> tuple[Response, int] | Response:
    # Minimal, non-sensitive logging
    logger.warning("AUTH: Authentication attempt received")

    body = _json_body() or {}
    keys_info = list(body.keys()) if isinstance(body, dict) else "not-dict"
    logger.warning("AUTH: Parsed body type=%s, keys=%s", type(body), keys_info)

    user = (body.get("user") or {}) if isinstance(body, dict) else {}
    secret = (body.get("secret") or {}) if isinstance(body, dict) else {}
    username = str(user.get("name", "")).strip()
    password = str(secret.get("password", "")).strip()

    logger.warning(
        "AUTH: Received authentication request for username=%s, has_password=%s", username, bool(password),
    )

    # Spec: if system supports auth, validate; else 501.
    if not username or not password:
        logger.warning("AUTH: Missing username or password")
        return jsonify({"message": "Missing user or password"}), 400
    if username != _DEFAULT_USER["username"] or password != _DEFAULT_USER["password"]:
        logger.warning("AUTH: Invalid credentials")
        return jsonify({"message": "The user or password is invalid."}), 401

    # Default user is always admin
    is_admin = True
    tok = _mint_token(username, is_admin)
    _TOKENS[tok] = is_admin
    logger.warning(
        "AUTH: Created token for user %s, is_admin=%s, token_count=%d", username, is_admin, len(_TOKENS),
    )

    try:
        TokenStore().add(tok)
        logger.warning("AUTH: Added token to TokenStore")
    except Exception as e:
        logger.warning(f"AUTH: Failed to add token to TokenStore: {e}")
    # Persist tokens so reloader doesn't log out the session in dev
    try:
        _persist_state()
    except Exception:
        pass

    # Spec's example returns a JSON string of the token with bearer prefix
    response = jsonify(f"bearer {tok}")
    logger.warning("AUTH: Returning token response with bearer prefix")
    return response, 200


# -------------------- Audit helper --------------------


def _audit_add(artifact_type: str, artifact_id: str, action: str, name: str = "") -> None:
    aid = str(artifact_id)
    entry = {
        "user": {"name": _DEFAULT_USER["username"], "is_admin": True},
        "date": time.strftime("%Y-%m-%dT%H:%M:%SZ", time.gmtime()),
        "artifact": {"name": name, "id": aid, "type": artifact_type},
        "action": action,
    }
    _AUDIT_LOG.setdefault(aid, []).append(entry)


# -------------------- Create/Register artifact --------------------


@blueprint.route("/artifact/<string:artifact_type>", methods=["POST"])
@_record_timing
def create_artifact(artifact_type: str) -> tuple[Response, int] | Response:
    _require_auth()
    if artifact_type not in {"model", "dataset", "code"}:
        return jsonify({"message": "invalid artifact_type"}), 400

    payload = _json_body()
<<<<<<< HEAD
    if "url" not in payload or not isinstance(payload["url"], str) or not payload["url"].strip():
        return (
            jsonify(
                {
                    "message": "There is missing field(s) in the artifact_data or it is formed improperly (must include a single url)."
                }
            ),
            400,
        )
=======
    if not isinstance(payload, Mapping):
        return jsonify({"message": "artifact_data must be an object"}), 400

    metadata, data = _normalize_artifact_request(artifact_type, payload)
    url_value = _coerce_text(data.get("url"))
    if not url_value:
        return jsonify({"message": "There is missing field(s) in the artifact_data or it is formed improperly (must include a single url)."}), 400
    data["url"] = url_value
>>>>>>> 7e386e97

    # Conflict if same type+url already registered
    if _duplicate_url_exists(artifact_type, url_value):
        return jsonify({"message": "Artifact exists already."}), 409

<<<<<<< HEAD
    # Extract name from URL - try to preserve namespace/org structure
    url_parts = url.rstrip("/").split("/")
    if len(url_parts) >= 2 and url_parts[-2] not in ("http:", "https:", "models", "datasets", "code", "repos",):
        # Use last two segments for HuggingFace-style names (e.g., google-research/bert)
        name_guess = f"{url_parts[-2]}-{url_parts[-1]}"
    else:
        name_guess = url_parts[-1] if url_parts else "artifact"
    name_guess = secure_filename(name_guess) or "artifact"
    art_id = str(int(time.time() * 1000))
    artifact = Artifact(
        metadata=ArtifactMetadata(id=art_id, name=name_guess, type=artifact_type, version="1.0.0",), data={"url": url},
    )
=======
    artifact = Artifact(metadata=metadata, data=data)
>>>>>>> 7e386e97
    save_artifact(artifact)
    _audit_add(artifact_type, artifact.metadata.id, "CREATE", artifact.metadata.name)
    return jsonify(artifact_to_dict(artifact)), 201


# -------------------- Enumerate artifacts --------------------


@blueprint.route("/artifacts", methods=["POST"])
@_record_timing
def enumerate_artifacts_route() -> tuple[Response, int] | Response:
    _require_auth()

    body = request.get_json(silent=True)
    if not isinstance(body, list) or not body or not isinstance(body[0], dict):
        return jsonify({"message": "Invalid artifact_query"}), 400

    qd_raw = body[0]
    # Accept both spec-style (Name) and lowercase fields
    name_val = qd_raw.get("name")
    if name_val is None:
        name_val = qd_raw.get("Name") or qd_raw.get("artifactName")
    types_val = qd_raw.get("types")
    if types_val is None:
        types_val = qd_raw.get("Types")
    artifact_type_val = (
        qd_raw.get("artifact_type") or qd_raw.get("artifactType") or qd_raw.get("type") or qd_raw.get("Type")
    )
    page_val = qd_raw.get("page") or qd_raw.get("Page")
    page_size_val = qd_raw.get("page_size") or qd_raw.get("PageSize")

    if name_val is None:
        return jsonify({"message": "Invalid artifact_query"}), 400

    qd = {
        "artifact_type": artifact_type_val,
        "name": name_val,
        "types": types_val,
        "page": page_val,
        "page_size": page_size_val,
    }
    logger.warning(
        "ARTIFACTS: Received enumerate query name=%s types=%s page=%s page_size=%s offset=%s",
        qd.get("name"),
        qd.get("types"),
        qd.get("page"),
        qd.get("page_size"),
        request.args.get("offset"),
    )
    # allow query parameter limit to override requested page_size
    limit_param = request.args.get("limit")
    if limit_param is not None:
        try:
            limit_value = max(1, min(100, int(limit_param)))
            qd["page_size"] = limit_value
        except Exception:
            logger.warning("ARTIFACTS: Invalid limit parameter=%s", limit_param)

    # handle offset pagination header semantics
    offset_str = request.args.get("offset")
    if offset_str:
        try:
            offset = max(0, int(offset_str))
            page_size = int(qd.get("page_size", 25)) if isinstance(qd.get("page_size", 25), int) else 25
            if page_size <= 0:
                page_size = 25
            qd["page"] = (offset // page_size) + 1
        except Exception:
            pass

    query = _parse_query(
        {
            "artifact_type": qd.get("artifact_type"),
            "name": qd.get("name"),
            "types": qd.get("types", []),
            "page": qd.get("page", 1),
            "page_size": qd.get("page_size", 25),
        }
    )
    result = list_artifacts(query)

    current_page = int(result.get("page", 1))
    page_size = int(result.get("page_size", 25))
    total = int(result.get("total", 0))
    next_offset = current_page * page_size
    logger.warning(
        "ARTIFACTS: Returning page=%s size=%s total=%s next_offset=%s items_on_page=%s",
        current_page,
        page_size,
        total,
        next_offset,
        len(result.get("items", [])),
    )

    response_items = result.get("items", [])
    response = jsonify(response_items)
    if next_offset < total:
        response.headers["offset"] = str(next_offset)
    return response, 200


# -------------------- Artifact by id (GET/PUT/DELETE) --------------------


@blueprint.route("/artifacts/<string:artifact_type>/<string:artifact_id>", methods=["GET"])
@_record_timing
def get_artifact_route(artifact_type: str, artifact_id: str) -> tuple[Response, int] | Response:
    _require_auth()
    logger.warning("GET_ARTIFACT: type=%s id=%s", artifact_type, artifact_id)
    art = fetch_artifact(artifact_type, artifact_id)
    if not art:
        logger.warning("GET_ARTIFACT: Not found")
        return jsonify({"message": "Artifact does not exist."}), 404
    # Spec: returned artifact must include data.url
    if "url" not in (art.data or {}):
        logger.warning(
            "GET_ARTIFACT: Found but missing data.url name=%s type=%s data_keys=%s",
            art.metadata.name,
            art.metadata.type,
            sorted(list((art.data or {}).keys())) if isinstance(art.data, dict) else "not-dict",
        )
        return jsonify({"message": "Artifact missing url"}), 400
    logger.warning(
        "GET_ARTIFACT: OK name=%s version=%s has_metrics=%s",
        art.metadata.name,
        art.metadata.version,
        isinstance(art.data, dict) and bool((art.data or {}).get("metrics")),
    )
    _audit_add(artifact_type, artifact_id, "DOWNLOAD", art.metadata.name)
    return jsonify(artifact_to_dict(art)), 200


# Alias: support singular path for fetching an artifact as well
@blueprint.route("/artifact/<string:artifact_type>/<string:artifact_id>", methods=["GET"])
@_record_timing
def get_artifact_route_alias(artifact_type: str, artifact_id: str) -> tuple[Response, int] | Response:
    # Delegate to the primary handler to keep behavior consistent
    return get_artifact_route(artifact_type, artifact_id)


@blueprint.route("/artifacts/<string:artifact_type>/<string:artifact_id>", methods=["PUT"])
@_record_timing
def update_artifact_route(artifact_type: str, artifact_id: str) -> tuple[Response, int] | Response:
    _require_auth()
    body = _json_body() or {}
    if not isinstance(body, dict):
        return jsonify({"message": "Artifact payload must be object"}), 400
    md = body.get("metadata") or {}
    dt = body.get("data") or {}
    if not isinstance(md, dict) or not isinstance(dt, dict):
        return jsonify({"message": "Missing metadata or data"}), 400
    if str(md.get("id", "")) != artifact_id or str(md.get("type", "")) != artifact_type:
        return jsonify({"message": "metadata.id and metadata.type must match path"}), 400
    if not md.get("name"):
        return jsonify({"message": "metadata.name required"}), 400
    if "url" not in dt or not isinstance(dt.get("url"), str) or not dt.get("url").strip():
        return jsonify({"message": "data.url required"}), 400

    art = Artifact(
        metadata=ArtifactMetadata(
            id=artifact_id, name=str(md["name"]), type=artifact_type, version=str(md.get("version", "1.0.0")),
        ),
        data={"url": dt["url"].strip()} | {k: v for k, v in dt.items() if k != "url"},
    )
    save_artifact(art)
    _audit_add(artifact_type, artifact_id, "UPDATE", art.metadata.name)
    return jsonify({"message": "Artifact is updated."}), 200


@blueprint.route("/artifacts/<string:artifact_type>/<string:artifact_id>", methods=["DELETE"])
@_record_timing
def delete_artifact_route(artifact_type: str, artifact_id: str) -> tuple[Response, int] | Response:
    _require_auth()
    k = _store_key(artifact_type, artifact_id)
    if k not in _STORE:
        # try primary
        try:
            existing = _ARTIFACT_STORE.get(artifact_type, artifact_id)
        except Exception:
            existing = None
        if not existing:
            return jsonify({"message": "Artifact does not exist."}), 404
    try:
        _ARTIFACT_STORE.delete(artifact_type, artifact_id)
    except Exception:
        logger.exception("Primary delete failed; removing from memory only")
    _STORE.pop(k, None)
    if k in _ARTIFACT_ORDER:
        _ARTIFACT_ORDER.remove(k)
    _audit_add(artifact_type, artifact_id, "UPDATE", "")
    try:
        _persist_state()
    except Exception:
        pass
    return jsonify({"message": "Artifact is deleted."}), 200


# -------------------- Upload helpers (kept) --------------------


@blueprint.route("/upload", methods=["GET"])
@_record_timing
def upload_list_route() -> tuple[Response, int] | Response:
    _require_auth()
    files = []
    for p in sorted(_UPLOAD_DIR.glob("**/*")):
        if p.is_file():
            files.append(
                {"name": p.name, "path": str(p.relative_to(_UPLOAD_DIR.parent)), "size": p.stat().st_size,}
            )
    return jsonify({"uploads": files}), 200


@blueprint.route("/upload", methods=["POST"])
@_record_timing
def upload_create_route() -> tuple[Response, int] | Response:
    _require_auth()
    if "file" not in request.files:
        return jsonify({"message": "Missing file part"}), 400
    f = request.files["file"]
    if not f or f.filename is None or f.filename.strip() == "":
        return jsonify({"message": "Empty filename"}), 400

    original_name = f.filename
    safe_name = secure_filename(original_name)
    if not safe_name:
        return jsonify({"message": "Invalid filename"}), 400

    requested_name = request.form.get("name")
    artifact_name = (requested_name or original_name or safe_name).strip() or safe_name
    artifact_type = request.form.get("artifact_type", "file")
    artifact_id = request.form.get("id", str(int(time.time() * 1000)))

    data: dict[str, Any]
    if _S3.enabled:
        key_rel = f"uploads/{artifact_type}/{artifact_id}/{safe_name}"
        try:
            meta = _S3.put_file(cast(BinaryIO, f.stream), key_rel, f.mimetype or "application/octet-stream")
            data = {
                "s3_bucket": meta["bucket"],
                "s3_key": meta["key"],
                "s3_version_id": meta.get("version_id"),
                "original_filename": f.filename,
                "content_type": meta.get("content_type") or f.mimetype,
                "size": int(meta.get("size", 0)),
            }
        except Exception:
            logger.exception("S3 upload failed; falling back to local storage")
            dest = _UPLOAD_DIR / safe_name
            counter = 1
            base = dest.stem
            ext = dest.suffix
            while dest.exists():
                dest = _UPLOAD_DIR / f"{base}_{counter}{ext}"
                counter += 1
            f.save(dest)
            data = {
                "path": str(dest.relative_to(_UPLOAD_DIR.parent)),
                "original_filename": f.filename,
                "content_type": f.mimetype,
                "size": dest.stat().st_size,
            }
    else:
        dest = _UPLOAD_DIR / safe_name
        counter = 1
        base = dest.stem
        ext = dest.suffix
        while dest.exists():
            dest = _UPLOAD_DIR / f"{base}_{counter}{ext}"
            counter += 1
        f.save(dest)
        data = {
            "path": str(dest.relative_to(_UPLOAD_DIR.parent)),
            "original_filename": f.filename,
            "content_type": f.mimetype,
            "size": dest.stat().st_size,
        }
    art = Artifact(
        metadata=ArtifactMetadata(id=artifact_id, name=artifact_name, type=artifact_type, version="1.0.0",), data=data,
    )
    save_artifact(art)
    _audit_add(artifact_type, artifact_id, "CREATE", artifact_name)
    return jsonify({"artifact": artifact_to_dict(art)}), 201


# -------------------- Rating --------------------


@blueprint.route("/artifact/model/<string:artifact_id>/rate", methods=["GET"])
@_record_timing
def rate_model_route(artifact_id: str) -> tuple[Response, int] | Response:
    _require_auth()
    if artifact_id in _RATINGS_CACHE:
        rating = _RATINGS_CACHE[artifact_id]
        return jsonify(_to_openapi_model_rating(rating)), 200
    artifact = fetch_artifact("model", artifact_id)
    if artifact is None:
        return jsonify({"message": "Artifact does not exist."}), 404
    cached_rating = _rating_from_artifact_data(artifact)
    if cached_rating:
        _RATINGS_CACHE[artifact_id] = cached_rating
        return jsonify(_to_openapi_model_rating(cached_rating)), 200
    try:
        # Ensure a usable model_link exists for scoring.
        if isinstance(artifact.data, dict):
            logger.warning(
                "RATE: Pre-check id=%s has_url=%s has_s3=%s has_path=%s keys=%s",
                artifact_id,
                bool(artifact.data.get("url")),
                bool(artifact.data.get("s3_key") and artifact.data.get("s3_bucket")),
                bool(artifact.data.get("path")),
                sorted(list(artifact.data.keys())),
            )
            # Prefer existing model_link/model_url; else try other fields
            link_fields = ["model_link", "model_url", "model", "url", "s3_key", "path"]
            selected: str | None = None
            for fld in link_fields:
                v = artifact.data.get(fld)
                if isinstance(v, str) and v.strip():
                    selected = v.strip()
                    break
            if not selected:
                logger.error("RATE: No model link found for %s", artifact_id)
                return jsonify({"message": "Artifact missing required model link for rating"}), 400
            # Normalize into model_link if needed
            if selected and not isinstance(artifact.data.get("model_link"), str):
                # If s3 or path provided, build URI
                if artifact.data.get("s3_key") and artifact.data.get("s3_bucket"):
                    selected = f"s3://{artifact.data['s3_bucket']}/{artifact.data['s3_key']}"
                elif artifact.data.get("path") and not selected.startswith("file://"):
                    abs_path = (_UPLOAD_DIR.parent / artifact.data["path"]).resolve()
                    selected = f"file://{abs_path}"
                artifact.data["model_link"] = selected
                save_artifact(artifact)
                logger.warning("RATE: Derived model_link for %s -> %s", artifact_id, selected)

        logger.warning(
            "RATE: Scoring start id=%s name=%s model_link=%s",
            artifact_id,
            artifact.metadata.name,
            (artifact.data or {}).get("model_link") if isinstance(artifact.data, dict) else None,
        )
        # Add timeout protection around scoring
        try:
            import signal

            def _timeout_handler(signum, frame):
                raise TimeoutError("Rating computation exceeded time limit")

            signal.signal(signal.SIGALRM, _timeout_handler)
            signal.alarm(50)
        except Exception:
            # If signals aren't available (e.g., non-main thread), continue without alarm
            pass

        try:
            rating = _score_artifact_with_metrics(artifact)
        except TimeoutError:
            try:
                import signal

                signal.alarm(0)
            except Exception:
                pass
            logger.error("RATE: Timeout scoring %s", artifact_id)
            return jsonify({"message": "Rating computation exceeded time limit"}), 500
        finally:
            try:
                import signal

                signal.alarm(0)
            except Exception:
                pass
        logger.warning(
            "RATE: Scoring done id=%s net=%.3f keys=%s",
            artifact_id,
            float((rating.scores or {}).get("net_score", 0.0) or 0.0),
            sorted(list((rating.scores or {}).keys())),
        )
        _RATINGS_CACHE[artifact_id] = rating

        if isinstance(artifact.data, dict):
            artifact.data["metrics"] = dict(rating.scores)
            artifact.data["metrics_latencies"] = dict(rating.latencies)
            artifact.data["trust_score"] = rating.scores.get("net_score", 0.0)
            artifact.data["last_rated"] = rating.generated_at.isoformat() + "Z"
            save_artifact(artifact)
        _audit_add("model", artifact_id, "RATE", artifact.metadata.name)
    except ValueError as exc:
        logger.warning("RATE: ValueError for %s: %s", artifact_id, exc)
        return jsonify({"message": str(exc)}), 400
    except Exception:
        logger.exception("Failed to score artifact %s", artifact_id)
        return (
            jsonify(
                {"message": "The artifact rating system encountered an error while computing at least one metric."}
            ),
            500,
        )
    return jsonify(_to_openapi_model_rating(rating)), 200


def _rating_from_artifact_data(artifact: Artifact) -> ModelRating | None:
    """Rehydrate a ModelRating from stored artifact data if still fresh."""
    if not isinstance(artifact.data, dict):
        return None
    metrics = artifact.data.get("metrics")
    if not isinstance(metrics, dict) or not metrics:
        return None
    last_rated_at = _parse_timestamp(artifact.data.get("last_rated"))
    if (
        _RATING_CACHE_TTL_SECONDS > 0
        and last_rated_at
        and datetime.utcnow() - last_rated_at > timedelta(seconds=_RATING_CACHE_TTL_SECONDS)
    ):
        return None
    latencies_raw = artifact.data.get("metrics_latencies")
    cleaned_latencies: dict[str, int] = {}
    if isinstance(latencies_raw, dict):
        for key, value in latencies_raw.items():
            try:
                cleaned_latencies[key] = int(value)
            except Exception:
                cleaned_latencies[key] = 0
    if "net_score" not in cleaned_latencies:
        cleaned_latencies["net_score"] = 0
    scores = dict(metrics)
    if "net_score" not in scores and isinstance(artifact.data.get("trust_score"), (int, float)):
        scores["net_score"] = float(artifact.data["trust_score"])
    summary = {
        "category": artifact.metadata.type.upper(),
        "name": artifact.metadata.name,
        "model_link": artifact.data.get("model_link"),
    }
    generated_at = last_rated_at or datetime.utcnow()
    return ModelRating(
        id=artifact.metadata.id, generated_at=generated_at, scores=scores, latencies=cleaned_latencies, summary=summary,
    )


def _parse_timestamp(raw: Any) -> datetime | None:
    if not raw or not isinstance(raw, str):
        return None
    try:
        sanitized = raw.replace("Z", "+00:00") if raw.endswith("Z") else raw
        return datetime.fromisoformat(sanitized)
    except Exception:
        return None


def _to_openapi_model_rating(rating: ModelRating) -> dict[str, Any]:
    scores = rating.scores or {}
    lat_ms = rating.latencies or {}

    def _score(key: str) -> float:
        try:
            return float(scores.get(key, 0.0) or 0.0)
        except Exception:
            return 0.0

    def _latency(key: str) -> float:
        try:
            return float(lat_ms.get(key, 0) or 0) / 1000.0
        except Exception:
            return 0.0

    size_score = scores.get("size_score") or {
        "raspberry_pi": 0.0,
        "jetson_nano": 0.0,
        "desktop_pc": 0.0,
        "aws_server": 0.0,
    }

    response: dict[str, Any] = {
        "name": rating.summary.get("name"),
        "category": rating.summary.get("category"),
        "net_score": _score("net_score"),
        "net_score_latency": _latency("net_score"),
        "ramp_up_time": _score("ramp_up_time"),
        "ramp_up_time_latency": _latency("ramp_up_time"),
        "bus_factor": _score("bus_factor"),
        "bus_factor_latency": _latency("bus_factor"),
        "performance_claims": _score("performance_claims"),
        "performance_claims_latency": _latency("performance_claims"),
        "license": _score("license"),
        "license_latency": _latency("license"),
        "dataset_and_code_score": _score("dataset_and_code_score"),
        "dataset_and_code_score_latency": _latency("dataset_and_code_score"),
        "dataset_quality": _score("dataset_quality"),
        "dataset_quality_latency": _latency("dataset_quality"),
        "code_quality": _score("code_quality"),
        "code_quality_latency": _latency("code_quality"),
        "reproducibility": _score("reproducibility"),
        "reproducibility_latency": _latency("reproducibility"),
        "reviewedness": _score("reviewedness"),
        "reviewedness_latency": _latency("reviewedness"),
        "tree_score": _score("tree_score"),
        "tree_score_latency": _latency("tree_score"),
        "size_score": size_score,
        "size_score_latency": _latency("size_score"),
    }

    # Provide additional alias fields expected by some clients
    alias_map = {
        "RampUp": "ramp_up_time",
        "Correctness": "code_quality",
        "BusFactor": "bus_factor",
        "ResponsiveMaintainer": "reviewedness",
        "LicenseScore": "license",
        "GoodPinningPractice": "dataset_and_code_score",
        "PullRequest": "performance_claims",
        "NetScore": "net_score",
    }
    for alias, internal in alias_map.items():
        response[alias] = response.get(internal, _score(internal))
        response[f"{alias}Latency"] = response.get(f"{internal}_latency", _latency(internal))

    return response


# -------------------- Download (kept) & size cost --------------------


@blueprint.route("/artifact/model/<string:artifact_id>/download", methods=["GET"])
@_record_timing
def download_model_route(artifact_id: str) -> tuple[Response, int] | Response:
    _require_auth()
    part = request.args.get("part", "all")
    art = fetch_artifact("model", artifact_id)
    if art is None:
        return jsonify({"message": "Artifact does not exist."}), 404
    if isinstance(art.data, dict) and _S3.enabled:
        s3_key = art.data.get("s3_key")
        s3_bucket = art.data.get("s3_bucket")
        if isinstance(s3_key, str) and s3_bucket:
            key = s3_key
            ver = art.data.get("s3_version_id")
            try:
                body, meta = _S3.get_object(key, ver)
                size_bytes = int(meta.get("size", len(body)))
                if part == "all":
                    resp = send_file(
                        io.BytesIO(body),
                        as_attachment=True,
                        download_name=f"{artifact_id}.zip",
                        mimetype=meta.get("content_type") or "application/zip",
                    )
                    resp.headers["X-Size-Cost-Bytes"] = str(size_bytes)
                    _audit_add("model", artifact_id, "DOWNLOAD", art.metadata.name)
                    return resp
                with zipfile.ZipFile(io.BytesIO(body), "r") as zin:
                    buf = io.BytesIO()
                    with zipfile.ZipFile(buf, "w", compression=zipfile.ZIP_DEFLATED) as zout:
                        prefix = f"{part.strip('/')}/"
                        for info in zin.infolist():
                            if info.filename.startswith(prefix):
                                zout.writestr(info, zin.read(info))
                    buf.seek(0)
                resp = send_file(
                    buf, as_attachment=True, download_name=f"{artifact_id}-{part}.zip", mimetype="application/zip",
                )
                resp.headers["X-Size-Cost-Bytes"] = str(size_bytes)
                _audit_add("model", artifact_id, "DOWNLOAD", art.metadata.name)
                return resp
            except Exception:
                logger.exception("Failed to serve from S3; falling back to local if available")

    rel = art.data.get("path")
    if not isinstance(rel, str) or not rel:
        return jsonify({"message": "Model has no stored package path"}), 400
    zpath = (_UPLOAD_DIR.parent / rel).resolve()
    if not zpath.exists():
        return jsonify({"message": "Package not found on disk"}), 404

    size_bytes = zpath.stat().st_size

    if part == "all":
        resp = send_file(
            str(zpath), as_attachment=True, download_name=zpath.name, etag=True, mimetype="application/zip",
        )
        resp.headers["X-Size-Cost-Bytes"] = str(size_bytes)
        _audit_add("model", artifact_id, "DOWNLOAD", art.metadata.name)
        return resp

    with zipfile.ZipFile(str(zpath), "r") as zin:
        buf = io.BytesIO()
        with zipfile.ZipFile(buf, "w", compression=zipfile.ZIP_DEFLATED) as zout:
            prefix = f"{part.strip('/')}/"
            for info in zin.infolist():
                if info.filename.startswith(prefix):
                    zout.writestr(info, zin.read(info))
        buf.seek(0)

    resp = send_file(buf, as_attachment=True, download_name=f"{artifact_id}-{part}.zip", mimetype="application/zip",)
    resp.headers["X-Size-Cost-Bytes"] = str(size_bytes)
    _audit_add("model", artifact_id, "DOWNLOAD", art.metadata.name)
    return resp


@blueprint.route("/artifact/<string:artifact_type>/<string:artifact_id>/cost", methods=["GET"])
@_record_timing
def artifact_cost_route(artifact_type: str, artifact_id: str) -> tuple[Response, int] | Response:
    _require_auth()
    dependency = request.args.get("dependency", "false").lower() == "true"

    art = fetch_artifact(artifact_type, artifact_id)
    if art is None:
        return jsonify({"message": "Artifact does not exist."}), 404
    try:
        standalone_cost_mb = _calculate_artifact_size_mb(art)

        if not dependency:
            return jsonify({artifact_id: {"total_cost": round(standalone_cost_mb, 2)}}), 200

        visited: set[str] = set()
        cost_map: dict[str, dict[str, float]] = {}

        def _collect_costs(current_art, current_id: str):
            if current_id in visited:
                return
            visited.add(current_id)
            size_mb = _calculate_artifact_size_mb(current_art)
            cost_map[current_id] = {
                "standalone_cost": round(size_mb, 2),
                "total_cost": round(size_mb, 2),
            }
            if isinstance(current_art.data, dict):
                for key in ("code_link", "dataset_link", "base_model_id", "dependencies"):
                    dep_val = current_art.data.get(key)
                    if isinstance(dep_val, str) and dep_val.strip():
                        dep_art = fetch_artifact(artifact_type, dep_val)
                        if dep_art:
                            _collect_costs(dep_art, dep_val)
                    elif isinstance(dep_val, list):
                        for dep_id in dep_val:
                            if isinstance(dep_id, str):
                                dep_art = fetch_artifact(artifact_type, dep_id)
                                if dep_art:
                                    _collect_costs(dep_art, dep_id)

        _collect_costs(art, artifact_id)
        total_sum = sum(c["standalone_cost"] for c in cost_map.values())
        for aid in cost_map:
            cost_map[aid]["total_cost"] = round(total_sum, 2)
        return jsonify(cost_map), 200
    except Exception:
        logger.exception("Failed to calculate artifact cost for %s", artifact_id)
        return jsonify({"message": "The artifact cost calculator encountered an error."}), 500


def _calculate_artifact_size_mb(artifact) -> float:
    size_bytes = 0
    if isinstance(artifact.data, dict):
        if artifact.data.get("size"):
            size_bytes = int(artifact.data.get("size", 0))
        elif artifact.data.get("s3_key") and _S3.enabled:
            try:
                key = artifact.data.get("s3_key")
                ver = artifact.data.get("s3_version_id")
                if isinstance(key, str):
                    _, meta = _S3.get_object(key, ver)
                    size_bytes = int(meta.get("size", 0))
            except Exception:
                logger.warning("Failed to get S3 object size for %s", artifact.metadata.id)
        if size_bytes == 0 and artifact.data.get("path"):
            rel = artifact.data.get("path")
            if isinstance(rel, str) and rel:
                zpath = (_UPLOAD_DIR.parent / rel).resolve()
                if zpath.exists():
                    size_bytes = zpath.stat().st_size
    return size_bytes / (1024 * 1024) if size_bytes > 0 else 0.0


# -------------------- Lineage --------------------


@blueprint.route("/artifact/model/<string:artifact_id>/lineage", methods=["GET"])
@_record_timing
def lineage_route(artifact_id: str) -> tuple[Response, int] | Response:
    _require_auth()
    art = fetch_artifact("model", artifact_id)
    if not art:
        return jsonify({"message": "Artifact does not exist."}), 404
    s3_key = art.data.get("s3_key") if isinstance(art.data, dict) else None
    s3_ver = art.data.get("s3_version_id") if isinstance(art.data, dict) else None
    zbody: bytes | None = None
    zpath = None
    if s3_key and _S3.enabled:
        try:
            zbody, _meta = _S3.get_object(s3_key, s3_ver)
        except Exception:
            logger.exception("Failed to fetch S3 object for lineage")
            zbody = None
    if zbody is None:
        rel = art.data.get("path")
        if not rel:
            return (
                jsonify(
                    {
                        "message": "The lineage graph cannot be computed because the artifact metadata is missing or malformed."
                    }
                ),
                400,
            )
        zpath = (_UPLOAD_DIR.parent / rel).resolve()
        if not zpath.exists():
            return jsonify({"message": "Artifact package not found"}), 404

    parents: list[str] = []
    try:
        zf_ctx = zipfile.ZipFile(io.BytesIO(zbody), "r") if zbody is not None else zipfile.ZipFile(str(zpath), "r")
        with zf_ctx as zf:
            cand = [n for n in zf.namelist() if n.endswith("config.json")]
            for name in cand:
                try:
                    cfg = json.loads(zf.read(name))
                    for key in ("base_model", "architectures", "parents", "parent_model"):
                        v = cfg.get(key)
                        if isinstance(v, str):
                            parents.append(v)
                        elif isinstance(v, list):
                            parents += [x for x in v if isinstance(x, str)]
                except Exception:
                    continue
    except Exception:
        pass
    parents = sorted(set(parents))
    nodes = [{"artifact_id": artifact_id, "name": art.metadata.name, "source": "config_json"}]
    for p in parents:
        nodes.append({"artifact_id": p, "name": p, "source": "config_json"})
    edges = [
        {"from_node_artifact_id": p, "to_node_artifact_id": artifact_id, "relationship": "derived_from",}
        for p in parents
    ]
    return jsonify({"nodes": nodes, "edges": edges}), 200


# -------------------- License check (per-spec path) --------------------


@blueprint.route("/artifact/model/<string:artifact_id>/license-check", methods=["POST"])
@_record_timing
def model_license_check_route(artifact_id: str) -> tuple[Response, int] | Response:
    _require_auth()
    body = _json_body()
    gh_url = str(body.get("github_url", "")).strip()
    if not gh_url:
        return (
            jsonify({"message": "The license check request is malformed or references an unsupported usage context."}),
            400,
        )
    # Stub OK result (your adapter could do real checks)
    return jsonify(True), 200


# -------------------- Reset --------------------


@blueprint.route("/reset", methods=["DELETE"])
def reset_route() -> tuple[Response, int] | Response:
    _require_auth(admin=True)

    # Log initial state
    logger.warning(f"RESET: Starting reset. Current _STORE has {len(_STORE)} items")
    logger.warning(f"RESET: Current _RATINGS_CACHE has {len(_RATINGS_CACHE)} items")
    logger.warning(f"RESET: Current _AUDIT_LOG has {len(_AUDIT_LOG)} items")
    logger.warning(f"RESET: Current _TOKENS has {len(_TOKENS)} items")
    logger.warning(
        f"RESET: _ARTIFACT_STORE instance id: {id(_ARTIFACT_STORE)}, use_dynamodb={_ARTIFACT_STORE.use_dynamodb}"
    )
    logger.warning(f"RESET: _ARTIFACT_STORE._memory_store has {len(_ARTIFACT_STORE._memory_store)} items")

    # Clear in-memory stores (but keep tokens)
    _STORE.clear()
    _RATINGS_CACHE.clear()
    _AUDIT_LOG.clear()

    # Also clear the global _ARTIFACT_STORE's memory
    _ARTIFACT_STORE._memory_store.clear()

    logger.warning(
        f"RESET: After clearing in-memory: _STORE={len(_STORE)}, _RATINGS_CACHE={len(_RATINGS_CACHE)}, _AUDIT_LOG={len(_AUDIT_LOG)}"
    )
    logger.warning(f"RESET: After clearing _ARTIFACT_STORE._memory_store={len(_ARTIFACT_STORE._memory_store)}")

    # Clear DynamoDB stores
    try:
        logger.warning(f"RESET: Calling _ARTIFACT_STORE.clear() with use_dynamodb={_ARTIFACT_STORE.use_dynamodb}")
        _ARTIFACT_STORE.clear()
        logger.warning("RESET: _ARTIFACT_STORE.clear() completed successfully")

        # Verify it's actually cleared
        all_artifacts = _ARTIFACT_STORE.list_all()
        logger.warning(f"RESET: After _ARTIFACT_STORE.clear(), list_all() returns {len(all_artifacts)} items")
        if all_artifacts:
            logger.error(
                f"RESET: WARNING - Artifacts still present after clear: {[a.get('metadata', {}).get('id') for a in all_artifacts[:5]]}"
            )
    except Exception as e:
        logger.exception(f"RESET: Failed to clear _ARTIFACT_STORE: {e}")

    try:
        cache = RatingsCache()
        logger.warning(f"RESET: RatingsCache use_dynamodb={cache.use_dynamodb}")
        cache.clear()
        logger.warning("RESET: RatingsCache.clear() completed successfully")
    except Exception as e:
        logger.exception(f"RESET: Failed to clear RatingsCache (DynamoDB): {e}")

    # Don't clear tokens - keep authentication working
    logger.warning(f"RESET: Keeping _TOKENS with {len(_TOKENS)} items for authentication")
    logger.warning("RESET: Reset complete!")
    # Persist the cleared store while keeping tokens
    try:
        _persist_state()
    except Exception:
        pass

    return jsonify({"message": "Registry is reset."}), 200


# -------------------- Name and RegEx lookups --------------------


@blueprint.route("/artifact/byName/<string:name>", methods=["GET"])
@_record_timing
def by_name_route(name: str) -> tuple[Response, int] | Response:
    _require_auth()
    needle = name.strip().lower()
    logger.warning(
        "BY_NAME: lookup name='%s' store_size=%d token_present=%s",
        needle,
        len(_STORE),
        bool(request.headers.get("X-Authorization") or request.headers.get("Authorization")),
    )
    # Search in-memory first
    found: list[Artifact] = [art for art in _STORE.values() if art.metadata.name.lower() == needle]
    # If not found, attempt primary store enumeration as fallback (may include duplicates)
    if not found:
        try:
            primary_items = _ARTIFACT_STORE.list_all()
        except Exception:
            primary_items = []
        logger.warning("BY_NAME: memory miss; enumerating primary count=%d", len(primary_items or []))
        for data in primary_items or []:
            md = data.get("metadata", {})
            nm = str(md.get("name", ""))
            if nm.lower() == needle:
                found.append(
                    Artifact(
                        metadata=ArtifactMetadata(
                            id=str(md.get("id", "")),
                            name=nm,
                            type=str(md.get("type", "")),
                            version=str(md.get("version", "1.0.0")),
                        ),
                        data=data.get("data", {}),
                    )
                )
    if not found:
        sample_names = sorted({a.metadata.name for a in _STORE.values()})[:10]
        logger.warning("BY_NAME: no match for '%s'. sample_names=%s", needle, sample_names)
        return jsonify({"message": "No such artifact"}), 404
    entries = []
    seen_ids: set[str] = set()
    for art in found:
        if art.metadata.id in seen_ids:
            continue
        seen_ids.add(art.metadata.id)
        entries.append(artifact_to_dict(art))
    return jsonify(entries), 200


@blueprint.route("/artifact/byRegEx", methods=["POST"])
@_record_timing
def by_regex_route() -> tuple[Response, int] | Response:
    _require_auth()
    body = _json_body()
    # Support both 'regex' and spec-stated 'RegEx'
<<<<<<< HEAD
    regex = str(body.get("regex") or body.get("RegEx") or "").strip()
    if not regex:
        return (
            jsonify(
                {"message": "There is missing field(s) in the artifact_regex or it is formed improperly, or is invalid"}
            ),
            400,
        )
    try:
        sanitized = _sanitize_search_pattern(regex)
        pattern = re.compile(sanitized, re.IGNORECASE)
        logger.warning(
            "BY_REGEX: raw='%s' sanitized='%s' store_size=%d startswith_caret=%s endswith_dollar=%s",
            regex,
            sanitized,
            len(_STORE),
            sanitized.startswith("^"),
            sanitized.endswith("$"),
        )
        # Quick self-test on a small string to detect catastrophic patterns
        # Use signal for timeout if available
        try:
            import signal

            def _test_timeout(signum, frame):
                raise TimeoutError("Pattern test timeout")

            signal.signal(signal.SIGALRM, _test_timeout)
            signal.alarm(1)  # 1 second max for self-test
            try:
                _ = pattern.search("a" * 100)
            finally:
                signal.alarm(0)
        except (TimeoutError, Exception):
            logger.warning("BY_REGEX: Pattern failed self-test, rejecting")
            return jsonify({"message": "Regex pattern too complex"}), 400
=======
    raw_pattern = str(body.get("regex") or body.get("RegEx") or "").strip()
    if not raw_pattern:
        return jsonify({"message": "There is missing field(s) in the artifact_regex or it is formed improperly, or is invalid"}), 400
    if len(raw_pattern) > _REGEX_MAX_PATTERN_LENGTH:
        logger.warning("BY_REGEX: Rejecting pattern exceeding length limit (%d chars)", len(raw_pattern))
        return jsonify({"message": "Regex pattern too complex and may cause excessive backtracking."}), 400
    if _is_dangerous_regex(raw_pattern):
        logger.warning("BY_REGEX: Rejecting pattern '%s' due to dangerous structure", raw_pattern)
        return jsonify({"message": "Regex pattern too complex and may cause excessive backtracking."}), 400

    name_only = _is_plain_name_pattern(raw_pattern)
    try:
        # Apply case-insensitive matching by default; callers can force sensitivity via inline flags.
        flags = re.IGNORECASE
        pattern = re.compile(raw_pattern, flags)
>>>>>>> 7e386e97
    except re.error:
        return jsonify({"message": "Invalid regex"}), 400

    # Runtime bomb test using timeout-protected evaluation
    test_candidate = "a" * 100 + "b"
    match_fn = pattern.fullmatch if name_only else pattern.search
    ok, _ = _safe_eval_with_timeout(lambda: match_fn(test_candidate) is not None, timeout_ms=1000)
    if not ok:
        logger.warning("BY_REGEX: Pattern '%s' failed runtime ReDoS test", raw_pattern)
        return jsonify({"message": "Regex pattern too complex and may cause excessive backtracking."}), 400

    start_time = time.time()
    deadline = start_time + _REGEX_MAX_TIME_SECONDS
    matches: list[dict[str, Any]] = []
    scanned = 0

    logger.warning(
        "BY_REGEX: raw='%s' store_size=%d exact_match=%s",
        raw_pattern,
        len(_STORE),
        name_only,
    )

    for art in _STORE.values():
        if scanned >= _REGEX_MAX_ARTIFACTS or time.time() > deadline:
            logger.warning("BY_REGEX: Stopping scan early (scanned=%d, matches=%d)", scanned, len(matches))
            break
        scanned += 1

        name_match = False
        try:
<<<<<<< HEAD
            if pattern.search(art.metadata.name) or (readme and pattern.search(readme)):
                matches.append({"name": art.metadata.name, "id": art.metadata.id, "type": art.metadata.type})
                if len(matches) >= 100:
                    logger.warning("BY_REGEX: Found 100 matches, stopping early")
                    break
        except Exception as e:
            logger.warning("BY_REGEX: Pattern match error: %s", e)
            continue
=======
            name_match = _safe_name_match(
                pattern,
                art.metadata.name,
                exact_match=name_only,
                raw_pattern=raw_pattern,
                context="artifact metadata name",
            )
        except HTTPException:
            raise
        except Exception as exc:
            logger.warning("BY_REGEX: Name match error for id=%s: %s", art.metadata.id, exc)

        readme_match = False
        if not name_only:
            readme_source = art.data if isinstance(art.data, Mapping) else None
            readme = _extract_readme_snippet(readme_source)
            if readme:
                try:
                    readme_match = _safe_text_search(
                        pattern,
                        readme,
                        raw_pattern=raw_pattern,
                        context="artifact readme",
                    )
                except HTTPException:
                    raise
                except Exception as exc:
                    logger.warning("BY_REGEX: README match error for id=%s: %s", art.metadata.id, exc)

        if name_match or readme_match:
            matches.append(artifact_to_dict(art))
            if len(matches) >= _REGEX_MAX_MATCHES:
                logger.warning("BY_REGEX: Collected %d matches, stopping early", len(matches))
                break

>>>>>>> 7e386e97
    if not matches:
        logger.warning("BY_REGEX: no matches for pattern '%s'", raw_pattern)
        return jsonify({"message": "No artifact found under this regex"}), 404

    logger.warning(
        "BY_REGEX: returning matches=%d scanned=%d elapsed=%.3fs",
        len(matches),
        scanned,
        time.time() - start_time,
    )
    return jsonify(matches), 200


# -------------------- Audit log --------------------


@blueprint.route("/artifact/<string:artifact_type>/<string:artifact_id>/audit", methods=["GET"])
@_record_timing
def audit_route(artifact_type: str, artifact_id: str) -> tuple[Response, int] | Response:
    _require_auth()
    _ = fetch_artifact(artifact_type, artifact_id)
    if not _ and _store_key(artifact_type, artifact_id) not in _STORE:
        return jsonify({"message": "Artifact does not exist."}), 404
    entries = _AUDIT_LOG.get(str(artifact_id), [])
    _audit_add(artifact_type, artifact_id, "AUDIT")
    return jsonify(entries), 200


# -------------------- Tracks --------------------


@blueprint.route("/tracks", methods=["GET"])
def tracks_route() -> tuple[Response, int] | Response:
    return jsonify({"plannedTracks": ["Performance track", "Access control track"]}), 200<|MERGE_RESOLUTION|>--- conflicted
+++ resolved
@@ -16,12 +16,8 @@
 from functools import wraps
 from http import HTTPStatus
 from pathlib import Path
-<<<<<<< HEAD
-from typing import Any, BinaryIO, cast
-=======
 from typing import Any, Callable, cast, BinaryIO
 import threading
->>>>>>> 7e386e97
 
 import yaml
 from flask import Blueprint, Response, jsonify, request, send_file
@@ -172,25 +168,6 @@
 def _load_state() -> None:
     """Load tokens and artifacts from S3 if present (best-effort)."""
     try:
-<<<<<<< HEAD
-        # Try to fetch from S3
-        try:
-            body, meta = _S3.get_object(_PERSIST_S3_KEY)
-        except Exception as exc:  # gracefully handle missing objects
-            message = str(exc)
-            if "NoSuchKey" in message or "Not Found" in message:
-                logger.info(
-                    "S3 persist key %s missing in bucket %s; continuing with empty state", _PERSIST_S3_KEY, _S3.bucket,
-                )
-                return
-            raise
-        content = body.decode("utf-8").strip()
-
-        if not content:
-            logger.info(
-                "S3 persist file s3://%s/%s is empty, skipping load", _S3.bucket, _S3._key(_PERSIST_S3_KEY),
-            )
-=======
         if _S3.enabled:
             try:
                 body, meta = _S3.get_object(_PERSIST_S3_KEY)
@@ -215,7 +192,6 @@
         
         if not content:
             logger.info("Persist file %s is empty, skipping load", source_desc)
->>>>>>> 7e386e97
             return
 
         data = json.loads(content) or {}
@@ -252,23 +228,12 @@
                     _ARTIFACT_STORE._memory_store[f"{art.metadata.type}:{art.metadata.id}"] = artifact_to_dict(art)
                 except Exception:
                     pass
-<<<<<<< HEAD
-        logger.warning(
-            "Loaded persisted state from S3 s3://%s/%s (artifacts=%d, tokens=%d)",
-            _S3.bucket,
-            _S3._key(_PERSIST_S3_KEY),
-            len(_STORE),
-            len(_TOKENS),
-        )
-=======
         if not _ARTIFACT_ORDER:
             _ARTIFACT_ORDER.extend(list(_STORE.keys()))
         logger.warning("Loaded persisted state from %s (artifacts=%d, tokens=%d)", 
                       source_desc, len(_STORE), len(_TOKENS))
->>>>>>> 7e386e97
     except Exception:
         logger.exception("Failed to load persisted registry state (this is normal on first run)")
-
 
 def _record_timing(f):
     @wraps(f)
@@ -578,31 +543,6 @@
     )
     items: list[Artifact] = []
     used_primary = False
-<<<<<<< HEAD
-    try:
-        primary_items = _ARTIFACT_STORE.list_all(query.artifact_type)
-        if primary_items:
-            for data in primary_items:
-                md = data.get("metadata", {})
-                items.append(
-                    Artifact(
-                        metadata=ArtifactMetadata(
-                            id=str(md.get("id", "")),
-                            name=str(md.get("name", "")),
-                            type=str(md.get("type", "")),
-                            version=str(md.get("version", "1.0.0")),
-                        ),
-                        data=data.get("data", {}),
-                    )
-                )
-            used_primary = True
-    except Exception:
-        logger.exception("Primary store list failed; falling back to memory")
-    if not used_primary:
-        store_vals = sorted(_STORE.values(), key=lambda art: (art.metadata.type, art.metadata.name))
-        items = [item for item in store_vals if (not query.artifact_type or item.metadata.type == query.artifact_type)]
-        logger.warning("LIST: Using in-memory store, pre-filter count=%d", len(items))
-=======
     def _from_order(artifact_type: str | None) -> list[Artifact]:
         ordered: list[Artifact] = []
         for key in _ARTIFACT_ORDER:
@@ -642,7 +582,6 @@
             _STORE.setdefault(store_key, art)
             if store_key not in _ARTIFACT_ORDER:
                 _ARTIFACT_ORDER.append(store_key)
->>>>>>> 7e386e97
 
     # Filter by types[]
     if query.types:
@@ -687,8 +626,6 @@
         return v.split(" ", 1)[1].strip()
     return v
 
-<<<<<<< HEAD
-=======
 def _mint_token(username: str, is_admin: bool) -> str:
     payload = json.dumps({"u": username, "adm": is_admin, "ts": int(time.time())})
     sig = hmac.new(_AUTH_SECRET.encode("utf-8"), payload.encode("utf-8"), hashlib.sha256).hexdigest()
@@ -711,7 +648,6 @@
     username = str(data.get("u", ""))
     is_admin = bool(data.get("adm"))
     return username, is_admin
->>>>>>> 7e386e97
 
 def _require_auth(admin: bool = False) -> tuple[str, bool]:
     # Per spec, use X-Authorization; Authorization required in your system
@@ -813,21 +749,6 @@
 
     abort(response)
 
-<<<<<<< HEAD
-
-def _sanitize_search_pattern(raw_pattern: str) -> str:
-    """Sanitize regex pattern to prevent catastrophic backtracking"""
-    if len(raw_pattern) > 1000:
-        raw_pattern = raw_pattern[:1000]
-
-    # Remove or clip dangerous nested constructs (best-effort)
-    dangerous_patterns = [
-        r"(\w+\*)+",  # nested word+star chains
-        r"(\.*)+",  # repeated any-char groups
-        r"(\(.*\))+",  # nested groups with quantifiers
-    ]
-    for danger in dangerous_patterns:
-=======
 def _is_dangerous_regex(raw_pattern: str) -> bool:
     text = (raw_pattern or "").strip()
     if not text:
@@ -855,7 +776,6 @@
     done = threading.Event()
 
     def _runner() -> None:
->>>>>>> 7e386e97
         try:
             result["value"] = fn()
         finally:
@@ -990,7 +910,6 @@
         return False
     return _REGEX_META_CHAR_RE.search(body) is None
 
-
 def _paginate_artifacts(items: list[Artifact], page: int, page_size: int) -> dict[str, Any]:
     page = page if page > 0 else 1
     page_size = page_size if 1 <= page_size <= 100 else 25
@@ -1152,17 +1071,6 @@
         return jsonify({"message": "invalid artifact_type"}), 400
 
     payload = _json_body()
-<<<<<<< HEAD
-    if "url" not in payload or not isinstance(payload["url"], str) or not payload["url"].strip():
-        return (
-            jsonify(
-                {
-                    "message": "There is missing field(s) in the artifact_data or it is formed improperly (must include a single url)."
-                }
-            ),
-            400,
-        )
-=======
     if not isinstance(payload, Mapping):
         return jsonify({"message": "artifact_data must be an object"}), 400
 
@@ -1171,28 +1079,12 @@
     if not url_value:
         return jsonify({"message": "There is missing field(s) in the artifact_data or it is formed improperly (must include a single url)."}), 400
     data["url"] = url_value
->>>>>>> 7e386e97
 
     # Conflict if same type+url already registered
     if _duplicate_url_exists(artifact_type, url_value):
         return jsonify({"message": "Artifact exists already."}), 409
 
-<<<<<<< HEAD
-    # Extract name from URL - try to preserve namespace/org structure
-    url_parts = url.rstrip("/").split("/")
-    if len(url_parts) >= 2 and url_parts[-2] not in ("http:", "https:", "models", "datasets", "code", "repos",):
-        # Use last two segments for HuggingFace-style names (e.g., google-research/bert)
-        name_guess = f"{url_parts[-2]}-{url_parts[-1]}"
-    else:
-        name_guess = url_parts[-1] if url_parts else "artifact"
-    name_guess = secure_filename(name_guess) or "artifact"
-    art_id = str(int(time.time() * 1000))
-    artifact = Artifact(
-        metadata=ArtifactMetadata(id=art_id, name=name_guess, type=artifact_type, version="1.0.0",), data={"url": url},
-    )
-=======
     artifact = Artifact(metadata=metadata, data=data)
->>>>>>> 7e386e97
     save_artifact(artifact)
     _audit_add(artifact_type, artifact.metadata.id, "CREATE", artifact.metadata.name)
     return jsonify(artifact_to_dict(artifact)), 201
@@ -2072,44 +1964,6 @@
     _require_auth()
     body = _json_body()
     # Support both 'regex' and spec-stated 'RegEx'
-<<<<<<< HEAD
-    regex = str(body.get("regex") or body.get("RegEx") or "").strip()
-    if not regex:
-        return (
-            jsonify(
-                {"message": "There is missing field(s) in the artifact_regex or it is formed improperly, or is invalid"}
-            ),
-            400,
-        )
-    try:
-        sanitized = _sanitize_search_pattern(regex)
-        pattern = re.compile(sanitized, re.IGNORECASE)
-        logger.warning(
-            "BY_REGEX: raw='%s' sanitized='%s' store_size=%d startswith_caret=%s endswith_dollar=%s",
-            regex,
-            sanitized,
-            len(_STORE),
-            sanitized.startswith("^"),
-            sanitized.endswith("$"),
-        )
-        # Quick self-test on a small string to detect catastrophic patterns
-        # Use signal for timeout if available
-        try:
-            import signal
-
-            def _test_timeout(signum, frame):
-                raise TimeoutError("Pattern test timeout")
-
-            signal.signal(signal.SIGALRM, _test_timeout)
-            signal.alarm(1)  # 1 second max for self-test
-            try:
-                _ = pattern.search("a" * 100)
-            finally:
-                signal.alarm(0)
-        except (TimeoutError, Exception):
-            logger.warning("BY_REGEX: Pattern failed self-test, rejecting")
-            return jsonify({"message": "Regex pattern too complex"}), 400
-=======
     raw_pattern = str(body.get("regex") or body.get("RegEx") or "").strip()
     if not raw_pattern:
         return jsonify({"message": "There is missing field(s) in the artifact_regex or it is formed improperly, or is invalid"}), 400
@@ -2125,7 +1979,6 @@
         # Apply case-insensitive matching by default; callers can force sensitivity via inline flags.
         flags = re.IGNORECASE
         pattern = re.compile(raw_pattern, flags)
->>>>>>> 7e386e97
     except re.error:
         return jsonify({"message": "Invalid regex"}), 400
 
@@ -2157,16 +2010,6 @@
 
         name_match = False
         try:
-<<<<<<< HEAD
-            if pattern.search(art.metadata.name) or (readme and pattern.search(readme)):
-                matches.append({"name": art.metadata.name, "id": art.metadata.id, "type": art.metadata.type})
-                if len(matches) >= 100:
-                    logger.warning("BY_REGEX: Found 100 matches, stopping early")
-                    break
-        except Exception as e:
-            logger.warning("BY_REGEX: Pattern match error: %s", e)
-            continue
-=======
             name_match = _safe_name_match(
                 pattern,
                 art.metadata.name,
@@ -2202,7 +2045,6 @@
                 logger.warning("BY_REGEX: Collected %d matches, stopping early", len(matches))
                 break
 
->>>>>>> 7e386e97
     if not matches:
         logger.warning("BY_REGEX: no matches for pattern '%s'", raw_pattern)
         return jsonify({"message": "No artifact found under this regex"}), 404
